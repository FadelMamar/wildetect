--- conflicted
+++ resolved
@@ -28,13 +28,8 @@
   overlap_ratio: 0.2
   pipeline_type: "mp"  # single, mt, mp, async
   queue_size: 64  # for multi-threaded pipeline
-<<<<<<< HEAD
-  num_workers: 8
-  max_concurrent: 10
-=======
   num_data_workers: 4
   num_inference_workers: 2 # for multi-processing pipeline
->>>>>>> 62a676b9
 
 # Flight Specifications
 flight_specs:
