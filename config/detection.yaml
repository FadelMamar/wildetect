--- conflicted
+++ resolved
@@ -9,11 +9,7 @@
 
 # Include only one directory path or a list of image paths
 images: 
-<<<<<<< HEAD
  - D:\PhD\Data per camp\tmp
-=======
- - d:/workspace/data/savmap_dataset_v2/raw/tmp
->>>>>>> 795e41fd
 
 # Processing Configuration
 processing:
