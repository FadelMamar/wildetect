# Visualization Configuration
# This file contains all parameters needed for visualization commands

<<<<<<< HEAD
labelstudio:
  url: "http://127.0.0.1:8080"
  api_key: "4f3c25bad9334596c5b2c3b270a2d3105c8b5d4a"
  download_resources: false
  project_id: 138


image_dir: null
csv_output_path: D:\PhD\Harvard Kruger River Surveys\20231017_LetabaRiver_BasaltA\annotations\detections.csv
detection_type: "annotations" # annotations, predictions
=======

image_dir: null
>>>>>>> 73b6576b

# Geographic Visualization of predictions
geographic:
  create_map: true
  show_confidence: false
  output_directory: "visualizations"
  map_type: "OpenStreetMap"  # OpenStreetMap, folium, etc.
  zoom_level: 12
  center_on_data: true

# Flight Specifications
flight_specs:
  sensor_height: 15.6  # mm
  focal_length: 16.0   # mm
  flight_height: 120.0  # meters

# Visualization Options
visualization:
  show_detections: true
  show_footprints: true
  show_statistics: true
  color_by_confidence: false
  confidence_threshold: 0.2

# Output Configuration
output:
  format: "html"  # html, png, pdf
  include_legend: true
  include_statistics: true
  auto_open: false  # Open in browser automatically

# Logging Configuration
logging:
  verbose: false
  log_file: null  # Will use default log path if null<|MERGE_RESOLUTION|>--- conflicted
+++ resolved
@@ -1,21 +1,8 @@
 # Visualization Configuration
 # This file contains all parameters needed for visualization commands
 
-<<<<<<< HEAD
-labelstudio:
-  url: "http://127.0.0.1:8080"
-  api_key: "4f3c25bad9334596c5b2c3b270a2d3105c8b5d4a"
-  download_resources: false
-  project_id: 138
-
 
 image_dir: null
-csv_output_path: D:\PhD\Harvard Kruger River Surveys\20231017_LetabaRiver_BasaltA\annotations\detections.csv
-detection_type: "annotations" # annotations, predictions
-=======
-
-image_dir: null
->>>>>>> 73b6576b
 
 # Geographic Visualization of predictions
 geographic:
