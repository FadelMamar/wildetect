"""
Detector implementations for different model types.
"""
from ..config import DetectionPipelineTypes
from .asynced import AsyncDetectionPipeline
from .base import BaseDetectionPipeline, DetectionPipeline, SimpleDetectionPipeline
from .multiprocessed import MultiProcessingDetectionPipeline
from .multithreaded import (
    MultiThreadedDetectionPipeline,
    SimpleMultiThreadedDetectionPipeline,
)
from .raster import RasterDetectionPipeline

__all__ = [
    "DetectionPipeline",
    "MultiProcessingDetectionPipeline",
    "MultiThreadedDetectionPipeline",
    "SimpleMultiThreadedDetectionPipeline",
    "AsyncDetectionPipeline",
    "SimpleDetectionPipeline",
    "RasterDetectionPipeline",
]


def get_detection_pipeline(
    pipeline_type: DetectionPipelineTypes, **kwargs
) -> BaseDetectionPipeline:
    """Get a detection pipeline based on the pipeline type."""
    if pipeline_type == DetectionPipelineTypes.MT:
        return MultiThreadedDetectionPipeline(**kwargs)
    elif pipeline_type == DetectionPipelineTypes.MT_SIMPLE:
        return SimpleMultiThreadedDetectionPipeline(**kwargs)
    elif pipeline_type == DetectionPipelineTypes.MP:
        return MultiProcessingDetectionPipeline(**kwargs)
    elif pipeline_type == DetectionPipelineTypes.ASYNC:
        return AsyncDetectionPipeline(**kwargs)
    elif pipeline_type == DetectionPipelineTypes.SIMPLE:
        return SimpleDetectionPipeline(**kwargs)
<<<<<<< HEAD
    elif pipeline_type == DetectionPipelineTypes.DEFAULT:
        return DetectionPipeline(**kwargs)
    else:
        raise ValueError(f"Unknown pipeline type: {pipeline_type}")
=======
    elif pipeline_type == DetectionPipelineTypes.RASTER:
        return RasterDetectionPipeline(**kwargs)
    elif pipeline_type == DetectionPipelineTypes.DEFAULT:
        return DetectionPipeline(**kwargs)
    else:
        print(f"Using default detection pipeline")
        return DetectionPipeline(**kwargs)
>>>>>>> ef7d764d
<|MERGE_RESOLUTION|>--- conflicted
+++ resolved
@@ -36,17 +36,9 @@
         return AsyncDetectionPipeline(**kwargs)
     elif pipeline_type == DetectionPipelineTypes.SIMPLE:
         return SimpleDetectionPipeline(**kwargs)
-<<<<<<< HEAD
-    elif pipeline_type == DetectionPipelineTypes.DEFAULT:
-        return DetectionPipeline(**kwargs)
-    else:
-        raise ValueError(f"Unknown pipeline type: {pipeline_type}")
-=======
     elif pipeline_type == DetectionPipelineTypes.RASTER:
         return RasterDetectionPipeline(**kwargs)
     elif pipeline_type == DetectionPipelineTypes.DEFAULT:
         return DetectionPipeline(**kwargs)
     else:
-        print(f"Using default detection pipeline")
-        return DetectionPipeline(**kwargs)
->>>>>>> ef7d764d
+        raise ValueError(f"Unknown pipeline type: {pipeline_type}")