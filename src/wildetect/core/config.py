--- conflicted
+++ resolved
@@ -25,10 +25,7 @@
     MP = "mp"
     ASYNC = "async"
     SIMPLE = "simple"
-<<<<<<< HEAD
-=======
     RASTER = "raster"
->>>>>>> ef7d764d
     DEFAULT = "default"
 
 
