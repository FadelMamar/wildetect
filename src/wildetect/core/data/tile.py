import logging
import traceback
import uuid
from dataclasses import dataclass, field
<<<<<<< HEAD
from typing import Any, Dict, List, Literal, Optional, Tuple, Union
=======
>>>>>>> 59acf842
from pathlib import Path
from typing import Any, Dict, List, Literal, Optional, Tuple

import cv2
import geopy
import numpy as np
import torch
from PIL import Image, ImageOps
from torchvision.ops import nms

from ..config import FlightSpecs
from ..gps.geographic_bounds import GeographicBounds
from ..gps.gps_service import GPSDetectionService, create_geographic_footprint
from ..gps.gps_utils import GPSUtils, get_gsd
from .detection import Detection
from .utils import get_image_dimensions, read_image

logger = logging.getLogger(__name__)


@dataclass
class Tile:
    """Class representing an image tile."""

    image_path: Optional[str] = None
    image_data: Optional[Image.Image] = None

    id: Optional[str] = None

    width: Optional[int] = None
    height: Optional[int] = None

    x_offset: Optional[int] = None
    y_offset: Optional[int] = None

    parent_image: Optional[str] = None
    timestamp: Optional[str] = None

    tile_gps_loc: Optional[str] = None
    latitude: Optional[float] = None
    longitude: Optional[float] = None
    altitude: float = 100.0
    flight_specs: Optional["FlightSpecs"] = None

    geographic_footprint: Optional["GeographicBounds"] = None
    gsd: Optional[float] = None  # cm/px

    is_raster: bool = False

    predictions: List[Detection] = field(default_factory=list)
    annotations: List[Detection] = field(default_factory=list)

    _pred_is_original: bool = False
    _annot_is_original: bool = False

    def __post_init__(self):
        if self.id is None:
            self.id = str(uuid.uuid4())
<<<<<<< HEAD
        
=======

        if self.is_raster:
            # skip extraction of GPS and GSD for raster tiles
            return

>>>>>>> 59acf842
        if self.image_data is not None:
            self.image_data = ImageOps.exif_transpose(self.image_data)

        self._set_timestamp()
        self._set_image_dimensions()            
        # GPS extraction
        try:
            self._set_gps()
        except Exception as e:
            logger.warning(f"Failed to set GPS for tile path={self.image_path}: {e}")

        try:
            self._set_gsd()
            try:
                self._set_geographic_footprint()
            except Exception as e:
                logger.warning(
                    f"Failed to set geographic footprint for {self.image_path}: {e}"
                )
        except Exception as e:
            logger.error(traceback.format_exc())

        return None
    
    def _set_timestamp(self):
        if self.parent_image:
            try:
                with Image.open(self.parent_image) as img:
                    self.timestamp = img._getexif()[36867]
            except:
                pass

        elif self.image_path:
            try:
                with Image.open(self.image_path) as img:
                    self.timestamp = img._getexif()[36867]
            except:
                pass
    
    def _set_image_dimensions(self):
        """Set image dimensions."""
        if (self.width is not None) and (self.height is not None):
            return

<<<<<<< HEAD
        if self.image_data is not None:
            self.width, self.height = self.image_data.size
            return        
        else:
            self.width, self.height = get_image_dimensions(self.image_path)
    
    def _set_gps(self):
        # GPS extraction
        if (self.latitude is None) or (self.longitude is None):                
            self.latitude, self.longitude, self.altitude = self._extract_gps_coords()

        if self.tile_gps_loc is None:
            if (self.latitude is not None) and (self.longitude is not None):
                self.tile_gps_loc = str(
                geopy.Point(self.latitude, self.longitude, self.altitude / 1e3)
                )
=======
        # Only open image if dimensions are not provided
        if self.width is None or self.height is None:
            if self.image_data is None:
                self.width, self.height = get_image_dimensions(self.image_path)
            else:
                self.width, self.height = self.image_data.size

        # GPS extraction
        try:
            if (self.latitude is None) or (self.longitude is None):
                (
                    self.latitude,
                    self.longitude,
                    self.altitude,
                ) = self._extract_gps_coords()

            if self.tile_gps_loc is None:
                if (self.latitude is not None) and (self.longitude is not None):
                    self.tile_gps_loc = str(
                        geopy.Point(self.latitude, self.longitude, self.altitude / 1e3)
                    )
        except Exception:
            logger.error(traceback.format_exc())

        # GSD extraction
        try:
            if self.gsd is None:
                if self.flight_specs is None:
                    logger.warning("Flight specs are not provided.")
                    return None
                elif isinstance(self.flight_specs, FlightSpecs):
                    pass
                else:
                    raise ValueError(
                        f"Flight specs is either None or not a 'FlightSpecs' object. Found {type(self.flight_specs)}"
                    )

                sensor_height = self.flight_specs.sensor_height
                exif = self._extract_exif()
                if sensor_height is None:
                    sensor_height = GPSUtils.SENSOR_HEIGHTS.get(exif["Model"])
                    if sensor_height is None:
                        logger.debug("Sensor height not found. Please provide it.")

                if self.flight_specs is not None:
                    self.gsd = get_gsd(
                        image_path=self.image_path,
                        image=self.image_data,
                        flight_specs=self.flight_specs,
                        image_height=self.height,
                        exif=exif,
                    )
            try:
                self._set_geographic_footprint()
            except Exception:
                logger.warning(
                    f"Failed to set geographic footprint for {self.image_path}: {traceback.format_exc()}"
                )
        except Exception:
            logger.error(traceback.format_exc())

>>>>>>> 59acf842
        return None
    
    def _set_gsd(self):
        if self.gsd is not None: 
            return
         
        if (self.image_path is None) and (self.image_data is None):
            logger.debug("Failed to set GSD: Image path or data are not provided.")
            return

        if self.flight_specs is None:
            logger.debug("Failed to set GSD: Flight specs are not provided.")
            return
        elif isinstance(self.flight_specs, FlightSpecs):
            pass
        else:
            raise ValueError(
                f"Flight specs is either None or not a 'FlightSpecs' object. Found {type(self.flight_specs)}"
            )

        self.gsd = get_gsd(
            image_path=self.image_path,
            image=self.image_data,
            flight_specs=self.flight_specs,
            image_height=self.height,
            exif=self._extract_exif(),
        )

    def load_image_data(self) -> Image.Image:
        if self.image_data is not None:
            return self.image_data
        else:
            return read_image(self.image_path)

    @property
    def geo_box(self):
        if self.geographic_footprint is not None:
            return self.geographic_footprint.box
        else:
            return None

    def to_dict(self) -> Dict[str, Any]:
        d = dict(vars(self))
        d.pop("image_data")
        if self.geographic_footprint is not None:
            d["geographic_footprint"] = self.geographic_footprint.to_dict()
        d["geo_box"] = self.geo_box
        d["type"] = "Tile"
        d["flight_specs"] = vars(self.flight_specs)
        d["predictions"] = [det.to_dict() for det in self.predictions]
        d["annotations"] = [det.to_dict() for det in self.annotations]
        return d

    def geo_iou(self, other: "Tile") -> float:
        return self.geographic_footprint.overlap_ratio(other.geographic_footprint)

    def _extract_exif(self):
        if (self.image_path is None) and (self.image_data is None):
            return None
        exif = GPSUtils.get_exif(file_name=self.image_path, image=self.image_data)
        return exif

    def _set_geographic_footprint(self):
        self.geographic_footprint = create_geographic_footprint(
            x1=0,
            x2=self.width,
            y1=0,
            y2=self.height,
            lat_center_roi=self.latitude,
            long_center_roi=self.longitude,
            width_roi=self.width,
            height_roi=self.height,
            gsd=self.gsd,
        )

    def _extract_gps_coords(
        self,
    ) -> Union[Tuple[float, float, float], Tuple[None, None, None]]:
        """Extract GPS coordinates from image."""
        if (self.image_path is None) and (self.image_data is None):
            return (None, None, None)
        
        image = None
        if self.image_path is None:
            image = self.image_data
            
        coords = GPSUtils.get_gps_coord(
            file_name=self.image_path,
            image=image,
            return_as_decimal=True,
        )
        if coords is not None:
            latitude, longitude, altitude = coords[0]
        else:
            latitude, longitude, altitude = None, None, None
            logger.debug(f"Failed to extract GPS coordinates from {self.image_path}.")

        return latitude, longitude, altitude

    def set_offsets(self, x_offset: int, y_offset: int):
        self.y_offset = y_offset
        self.x_offset = x_offset

    def offset_detections(
        self,
    ):
        if self.x_offset is not None and self.y_offset is not None:
            if self._pred_is_original:
                logger.info(
                    "Skipping offsetting - Predictions have already been mapped to the reference coordinates."
                )
            if self.predictions and (not self._pred_is_original):
                for det in self.predictions:
                    if det.is_empty:
                        continue
                    det.to_absolute_coords(self.x_offset, self.y_offset)
                self._pred_is_original = True

            if self.annotations and (not self._annot_is_original):
                if self._annot_is_original:
                    logger.info(
                        "Skipping offsetting - Annotations have already been mapped to the reference coordinates."
                    )
                for det in self.annotations:
                    if det.is_empty:
                        continue
                    det.to_absolute_coords(self.x_offset, self.y_offset)
                self._annot_is_original = True
        else:
            logger.error("Failed...self.x_offset is None or self.y_offset is not None.")

    def _nms(self, threshold: float = 0.5):
        if len(self.predictions) < 2:
            return self.predictions

        bboxs = torch.Tensor([det.get_bbox() for det in self.predictions])
        scores = torch.Tensor([det.confidence for det in self.predictions])

        # get indices of examples to keep
        indx = nms(boxes=bboxs, scores=scores, iou_threshold=threshold)

        return [self.predictions[i] for i in indx.tolist()]

    def filter_detections(
        self,
        method: str = "nms",
        threshold: float = 0.5,
        clamp: bool = True,
        confidence_threshold: float = 0.0,
    ):
        assert method == "nms", "only nms is supported"

        if len(self.predictions) < 1:
            return

        if confidence_threshold > 0.0:
            self.predictions = [
                det
                for det in self.predictions
                if det.confidence >= confidence_threshold
            ]

        if clamp:
            for det in self.predictions:
                det.clamp_bbox(x_range=(0, self.width), y_range=(0, self.height))

        self.predictions = self._nms(threshold)

        return None

    def update_detection_gps(
        self, detection_type: Literal["predictions", "annotations"]
    ):
        """Update GPS information for all detections in this tile."""
        GPSDetectionService.update_detections_by_type(self, detection_type)

    def set_predictions(self, data: List[Detection], update_gps: bool = True) -> None:
        """Set predictions with proper validation."""
        if not isinstance(data, list):
            raise TypeError(f"Expected 'list' but received {type(data)}")

        if data:
            for det in data:
                if not isinstance(det, Detection):
                    raise TypeError(f"Expected Detection object, got {type(det)}")
                det.update_values_from_tile(self)
            self.predictions = data
        else:
            self.predictions = [Detection.empty(parent_image=self.image_path)]

        self.validate_detections(predictions=True, annotations=False)
        if update_gps:
            self.update_detection_gps(detection_type="predictions")

    def set_annotations(self, data: List[Detection], update_gps: bool = True) -> None:
        """Set annotations with proper validation."""
        if not isinstance(data, list):
            raise TypeError(f"Expected 'list' but received {type(data)}")

        if data:
            for det in data:
                if not isinstance(det, Detection):
                    raise TypeError(f"Expected Detection object, got {type(det)}")
                det.update_values_from_tile(self)
            self.annotations = data
        else:
            self.annotations = [Detection.empty(parent_image=self.image_path)]

        self.validate_detections(predictions=False, annotations=True)
        if update_gps:
            self.update_detection_gps(detection_type="annotations")

    def remove_predictions(self, indices: List[int]) -> None:
        """Remove predictions at specified indices."""
        for i in indices:
            self.predictions.pop(i)

    def add_detection(self, detection: Detection, is_annotation: bool = False) -> None:
        """Add a single detection to the tile."""
        if not isinstance(detection, Detection):
            raise TypeError(f"Expected Detection object, got {type(detection)}")

        self.validate_detection(detection)

        detection.update_values_from_tile(self)

        if is_annotation:
            if self.annotations is None:
                self.annotations = []
            self.annotations.append(detection)
        else:
            if self.predictions is None:
                self.predictions = []
            self.predictions.append(detection)

    def validate_detection(self, detection: Detection) -> None:
        """Validate a single detection."""
        if not detection.is_empty:
            if detection.x_center < 0 or detection.x_center >= self.width:
                raise ValueError(f"Detection: x_center out of bounds (0, {self.width})")
            if detection.y_center < 0 or detection.y_center >= self.height:
                raise ValueError(
                    f"Detection : y_center out of bounds (0, {self.height})"
                )

    def validate_detections(
        self, predictions: bool = True, annotations: bool = True
    ) -> None:
        """Validate all detections in this tile."""
        errors = []

        preds = getattr(self, "predictions", [])
        anns = getattr(self, "annotations", [])

        for i, det in enumerate(preds if predictions else []):
            if not det.is_empty:
                if det.x_center < 0 or det.x_center >= self.width:
                    errors.append(
                        f"Detection {i}: x_center {det.x_center} out of bounds{(0, self.width)}"
                    )
                if det.y_center < 0 or det.y_center >= self.height:
                    errors.append(
                        f"Detection {i}: y_center {det.y_center} out of bounds{(0, self.height)}"
                    )

        for i, det in enumerate(anns if annotations else []):
            if not det.is_empty:
                if det.x_center < 0 or det.x_center >= self.width:
                    errors.append(
                        f"Annotation {i}: x_center {det.x_center} out of bounds{(0, self.width)}"
                    )
                if det.y_center < 0 or det.y_center >= self.height:
                    errors.append(
                        f"Annotation {i}: y_center {det.y_center} out of bounds{(0, self.height)}"
                    )

        if len(errors) > 0:
            raise ValueError(f"Validation errors: {errors}")

        return None

    @classmethod
    def from_image_path(cls, image_path: str, **kwargs) -> "Tile":
        """Create tile from image path."""
        return cls(image_path=image_path, **kwargs)

    @classmethod
    def from_dict(cls, data: Dict[str, Any]) -> "Tile":
        """Create tile from dictionary."""

        data = {k: v for k, v in data.items() if k in vars(cls)}
        if "image_path" not in data:
            data["image_path"] = None

        if "flight_specs" in data:
            flight_specs = data.pop("flight_specs")
            if isinstance(flight_specs, dict):
                data["flight_specs"] = FlightSpecs(**flight_specs)
            elif isinstance(flight_specs, FlightSpecs):
                data["flight_specs"] = flight_specs
            else:
                logger.error(
                    f"Invalid flight specs type: {type(flight_specs)}.Skipping..."
                )

        if "geographic_footprint" in data:
            geographic_footprint = data.pop("geographic_footprint")
            if isinstance(geographic_footprint, dict):
                data["geographic_footprint"] = GeographicBounds.from_dict(
                    geographic_footprint
                )
            elif isinstance(geographic_footprint, GeographicBounds):
                data["geographic_footprint"] = geographic_footprint
            else:
                logger.error(
                    f"Invalid geographic footprint type: {type(geographic_footprint)}.Skipping..."
                )

        if "predictions" in data:
            data["predictions"] = [
                Detection.from_dict(det) for det in data["predictions"]
            ]
        if "annotations" in data:
            data["annotations"] = [
                Detection.from_dict(det) for det in data["annotations"]
            ]

        # print(data)

        return cls(**data)

    @classmethod
    def from_image_data(cls, image_data: Image.Image, **kwargs) -> "Tile":
        """Create tile from image data."""
        return cls(image_data=image_data, image_path=None, **kwargs)

    def draw_detections(
        self,
        predictions: bool = True,
        annotations: bool = True,
        prediction_color: Tuple[int, int, int] = (0, 255, 0),  # Green for predictions
        annotation_color: Tuple[int, int, int] = (255, 0, 0),  # Red for annotations
        line_thickness: int = 2,
        font_scale: float = 0.5,
        show_confidence: bool = True,
        save_path: Optional[str] = None,
    ) -> np.ndarray:
        """Draw detection bounding boxes on an image.

        Args:
            image: Input image as numpy array. If None, uses tile's image data
            predictions: Whether to draw predictions
            annotations: Whether to draw annotations
            prediction_color: BGR color for prediction boxes (default: green)
            annotation_color: BGR color for annotation boxes (default: red)
            line_thickness: Thickness of bounding box lines
            font_scale: Scale of the font for labels
            show_confidence: Whether to show confidence scores in labels
            save_path: Optional path to save the resulting image

        Returns:
            Image with detections drawn
        """

        # Load image if not provided
        pil_image = self.load_image_data()
        # Convert PIL image to numpy array (BGR format for OpenCV)
        image = np.array(pil_image)
        if len(image.shape) == 3 and image.shape[2] == 3:
            # Convert RGB to BGR
            image = cv2.cvtColor(image, cv2.COLOR_RGB2BGR)

        result = image.copy()

        # Draw predictions
        if predictions and self.predictions:
            for detection in self.predictions:
                if not detection.is_empty:
                    bbox = detection.bbox
                    class_name = detection.class_name
                    confidence = detection.confidence

                    # Draw bounding box
                    cv2.rectangle(
                        result,
                        (bbox[0], bbox[1]),
                        (bbox[2], bbox[3]),
                        prediction_color,
                        line_thickness,
                    )

                    # Draw label
                    if show_confidence:
                        label = f"{class_name}: {confidence:.2f}"
                    else:
                        label = class_name

                    # Calculate text position
                    text_x = bbox[0]
                    text_y = bbox[1] - 10 if bbox[1] - 10 > 0 else bbox[1] + 20

                    # Draw text background for better visibility
                    (text_width, text_height), _ = cv2.getTextSize(
                        label, cv2.FONT_HERSHEY_SIMPLEX, font_scale, line_thickness
                    )
                    cv2.rectangle(
                        result,
                        (text_x, text_y - text_height - 5),
                        (text_x + text_width, text_y + 5),
                        prediction_color,
                        -1,
                    )

                    # Draw text
                    cv2.putText(
                        result,
                        label,
                        (text_x, text_y),
                        cv2.FONT_HERSHEY_SIMPLEX,
                        font_scale,
                        (255, 255, 255),
                        line_thickness,
                    )

        # Draw annotations
        if annotations and self.annotations:
            for detection in self.annotations:
                if not detection.is_empty:
                    bbox = detection.bbox
                    class_name = detection.class_name
                    confidence = detection.confidence

                    # Draw bounding box
                    cv2.rectangle(
                        result,
                        (bbox[0], bbox[1]),
                        (bbox[2], bbox[3]),
                        annotation_color,
                        line_thickness,
                    )

                    # Draw label
                    if show_confidence:
                        label = f"{class_name}: {confidence:.2f}"
                    else:
                        label = class_name

                    # Calculate text position
                    text_x = bbox[0]
                    text_y = bbox[1] - 10 if bbox[1] - 10 > 0 else bbox[1] + 20

                    # Draw text background for better visibility
                    (text_width, text_height), _ = cv2.getTextSize(
                        label, cv2.FONT_HERSHEY_SIMPLEX, font_scale, line_thickness
                    )
                    cv2.rectangle(
                        result,
                        (text_x, text_y - text_height - 5),
                        (text_x + text_width, text_y + 5),
                        annotation_color,
                        -1,
                    )

                    # Draw text
                    cv2.putText(
                        result,
                        label,
                        (text_x, text_y),
                        cv2.FONT_HERSHEY_SIMPLEX,
                        font_scale,
                        (255, 255, 255),
                        line_thickness,
                    )

        # Save image if path is provided
        if save_path:
            cv2.imwrite(save_path, result)
            logger.info(f"Image with detections saved to: {save_path}")

        return result

    def draw_detections_with_legend(
        self,
        predictions: bool = True,
        annotations: bool = True,
        prediction_color: Tuple[int, int, int] = (0, 255, 0),
        annotation_color: Tuple[int, int, int] = (255, 0, 0),
        line_thickness: int = 2,
        font_scale: float = 0.5,
        show_confidence: bool = True,
        save_path: Optional[str] = None,
        legend_position: str = "top-right",
    ) -> np.ndarray:
        """Draw detections with a legend showing what each color represents."""

        # Draw the base image with detections
        result = self.draw_detections(
            predictions=predictions,
            annotations=annotations,
            prediction_color=prediction_color,
            annotation_color=annotation_color,
            line_thickness=line_thickness,
            font_scale=font_scale,
            show_confidence=show_confidence,
        )

        # Add legend
        legend_items = []
        if predictions and self.predictions:
            legend_items.append(("Predictions", prediction_color))
        if annotations and self.annotations:
            legend_items.append(("Annotations", annotation_color))

        if not legend_items:
            return result

        # Calculate legend position
        img_height, img_width = result.shape[:2]
        legend_width = 200
        legend_height = len(legend_items) * 30 + 20
        legend_x = 10
        legend_y = 10

        if legend_position == "top-right":
            legend_x = img_width - legend_width - 10
        elif legend_position == "bottom-left":
            legend_y = img_height - legend_height - 10
        elif legend_position == "bottom-right":
            legend_x = img_width - legend_width - 10
            legend_y = img_height - legend_height - 10

        # Draw legend background
        cv2.rectangle(
            result,
            (legend_x, legend_y),
            (legend_x + legend_width, legend_y + legend_height),
            (0, 0, 0),
            -1,
        )
        cv2.rectangle(
            result,
            (legend_x, legend_y),
            (legend_x + legend_width, legend_y + legend_height),
            (255, 255, 255),
            2,
        )

        # Draw legend items
        for i, (label, color) in enumerate(legend_items):
            y_pos = legend_y + 20 + i * 30

            # Draw color box
            cv2.rectangle(
                result,
                (legend_x + 10, y_pos - 10),
                (legend_x + 30, y_pos + 10),
                color,
                -1,
            )

            # Draw label
            cv2.putText(
                result,
                label,
                (legend_x + 40, y_pos + 5),
                cv2.FONT_HERSHEY_SIMPLEX,
                0.6,
                (255, 255, 255),
                1,
            )

        # Save image if path is provided
        if save_path:
            cv2.imwrite(save_path, result)
            logger.info(f"Image with detections and legend saved to: {save_path}")

        return result

    def draw_detections_to_pil(
        self,
        predictions: bool = True,
        annotations: bool = True,
        prediction_color: Tuple[int, int, int] = (0, 255, 0),
        annotation_color: Tuple[int, int, int] = (255, 0, 0),
        line_thickness: int = 2,
        font_scale: float = 0.5,
        show_confidence: bool = True,
        save_path: Optional[str] = None,
    ) -> Image.Image:
        """Draw detections and return as PIL Image."""

        # Draw detections
        result = self.draw_detections(
            predictions=predictions,
            annotations=annotations,
            prediction_color=prediction_color,
            annotation_color=annotation_color,
            line_thickness=line_thickness,
            font_scale=font_scale,
            show_confidence=show_confidence,
            save_path=save_path,
        )

        # Convert BGR to RGB for PIL
        result_rgb = cv2.cvtColor(result, cv2.COLOR_BGR2RGB)

        # Convert to PIL Image
        pil_image = Image.fromarray(result_rgb)

        return pil_image<|MERGE_RESOLUTION|>--- conflicted
+++ resolved
@@ -2,10 +2,6 @@
 import traceback
 import uuid
 from dataclasses import dataclass, field
-<<<<<<< HEAD
-from typing import Any, Dict, List, Literal, Optional, Tuple, Union
-=======
->>>>>>> 59acf842
 from pathlib import Path
 from typing import Any, Dict, List, Literal, Optional, Tuple
 
@@ -64,15 +60,11 @@
     def __post_init__(self):
         if self.id is None:
             self.id = str(uuid.uuid4())
-<<<<<<< HEAD
-        
-=======
 
         if self.is_raster:
             # skip extraction of GPS and GSD for raster tiles
             return
 
->>>>>>> 59acf842
         if self.image_data is not None:
             self.image_data = ImageOps.exif_transpose(self.image_data)
 
@@ -117,24 +109,6 @@
         if (self.width is not None) and (self.height is not None):
             return
 
-<<<<<<< HEAD
-        if self.image_data is not None:
-            self.width, self.height = self.image_data.size
-            return        
-        else:
-            self.width, self.height = get_image_dimensions(self.image_path)
-    
-    def _set_gps(self):
-        # GPS extraction
-        if (self.latitude is None) or (self.longitude is None):                
-            self.latitude, self.longitude, self.altitude = self._extract_gps_coords()
-
-        if self.tile_gps_loc is None:
-            if (self.latitude is not None) and (self.longitude is not None):
-                self.tile_gps_loc = str(
-                geopy.Point(self.latitude, self.longitude, self.altitude / 1e3)
-                )
-=======
         # Only open image if dimensions are not provided
         if self.width is None or self.height is None:
             if self.image_data is None:
@@ -196,7 +170,6 @@
         except Exception:
             logger.error(traceback.format_exc())
 
->>>>>>> 59acf842
         return None
     
     def _set_gsd(self):
