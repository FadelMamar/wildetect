--- conflicted
+++ resolved
@@ -14,11 +14,7 @@
 from pathlib import Path
 from typing import Any, Dict, List, Optional, Union
 
-<<<<<<< HEAD
-import aiohttp
-=======
 import supervision as sv
->>>>>>> d010c600
 import torch
 from tqdm import tqdm
 from wildtrain.models.detector import Detector
@@ -184,27 +180,6 @@
         self.loader_config = loader_config
 
         self.data_loader: Optional[DataLoader] = None
-<<<<<<< HEAD
-        if config.inference_service_url is not None:
-            self.detection_system = ObjectDetectionSystem(config)
-            logger.info("Using inference service. No weights loaded.")
-        elif config.inference_service_url is None and config.model_path is None:
-            self.detection_system = ObjectDetectionSystem.from_mlflow(config)
-            logger.info("Loading weights from MLFlow")
-        elif config.inference_service_url is None and config.model_path is not None:
-            self.detection_system = ObjectDetectionSystem.from_config(config)
-            logger.info("Loading weights from local path.")
-        else:
-            raise ValueError(
-                "Invalid configuration. Please provide a model path or an inference service url."
-            )
-
-        self.metadata = self.detection_system.metadata
-
-        logger.info(
-            f"Initialized DetectionPipeline with model_type={config.model_type}"
-        )
-=======
         if config.inference_service_url is None:
             self.detection_system, self.metadata = load_registered_model(
                 alias=config.mlflow_model_alias,
@@ -220,7 +195,6 @@
             )
             logger.info(f"Using inference service @ {config.inference_service_url}")
             self.metadata = dict()
->>>>>>> d010c600
 
         self.error_count = 0
 
