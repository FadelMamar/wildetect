--- conflicted
+++ resolved
@@ -118,51 +118,6 @@
 
 
 @app.command()
-<<<<<<< HEAD
-def inference_server(
-    port: int = typer.Option(
-        4141, "--port", "-p", help="Port to run the inference server on"
-    ),
-    workers_per_device: int = typer.Option(
-        1, "--workers", "-w", help="Number of workers per device"
-    ),
-    max_batch_size: int = typer.Option(
-        1, "--max-batch-size", "-b", help="Maximum batch size"
-    ),
-    verbose: bool = typer.Option(False, "--verbose", "-v", help="Verbose logging"),
-):
-    """Launch the inference server for wildlife detection."""
-    log_file = (
-        ROOT
-        / "logs"
-        / "inference_service"
-        / f"{datetime.now().strftime('%Y%m%d_%H%M%S')}.log"
-    )
-    setup_logging(verbose=verbose, log_file=log_file)
-    logger = logging.getLogger(__name__)
-
-    load_dotenv(ROOT / ".env", override=True)
-
-    try:
-        console.print(f"[green]Starting inference server on port {port}...[/green]")
-        console.print(f"[green]Workers per device: {workers_per_device}[/green]")
-
-        # Launch the inference server
-        run_inference_server(
-            port=port,
-            workers_per_device=workers_per_device,
-            max_batch_size=max_batch_size,
-        )
-
-    except Exception as e:
-        console.print(f"[red]Error starting inference server: {e}[/red]")
-        logger.error(f"Inference server failed: {e}")
-        raise typer.Exit(1)
-
-
-@app.command()
-=======
->>>>>>> d010c600
 def fiftyone(
     dataset_name: str = typer.Option(
         "wildlife_detection", "--dataset", "-d", help="Dataset name"
