"""
Core CLI commands for the wildetect application.
"""
import asyncio
import json
import logging
import os
import traceback
from datetime import datetime
from pathlib import Path
from typing import List, Optional

import torch
import typer
from rich.console import Console

<<<<<<< HEAD
from wildetect.cli.utils import (
=======
from ...core.campaign_manager import CampaignConfig, CampaignManager
from ...core.config import ROOT
from ...core.config_loader import load_config_from_yaml, load_config_with_pydantic
from ...core.data.utils import get_images_paths
from ...core.detection_pipeline import DetectionPipeline, MultiThreadedDetectionPipeline
from ...core.visualization.fiftyone_manager import FiftyOneManager
from ..utils import (
>>>>>>> d010c600
    analyze_detection_results,
    display_analysis_results,
    display_census_results,
    display_results,
    export_analysis_report,
    setup_logging,
)
from wildetect.core.campaign_manager import CampaignConfig, CampaignManager
from wildetect.core.config_loader import load_config_with_pydantic
from wildetect.core.config_models import FlightSpecs, LoaderConfig, PredictionConfig
from wildetect.core.data.utils import get_images_paths
from wildetect.core.detection_pipeline import (
    AsyncDetectionPipeline,
    DetectionPipeline,
    MultiThreadedDetectionPipeline,
)
from wildetect.core.visualization.fiftyone_manager import FiftyOneManager
from wildetect.utils.profiler import profile_command
from wildetect.utils.utils import ROOT

app = typer.Typer()
console = Console()


@app.command()
def detect(
    images: Optional[List[str]] = typer.Option(
        None, "--images", "-i", help="Image paths or directory"
    ),
    config: Optional[str] = typer.Option(
        None, "--config", "-c", help="Path to YAML configuration file"
    ),
<<<<<<< HEAD
    output: Optional[str] = typer.Option(
        None, "--output", "-o", help="Override output directory"
    ),
    verbose: bool = typer.Option(False, "--verbose", "-v", help="Verbose logging"),
    dataset_name: Optional[str] = typer.Option(
        None,
        "--dataset",
        "-d",
        help="Name of the FiftyOne dataset to save detections to",
    ),
    # Essential overrides
    model_path: Optional[str] = typer.Option(
        None, "--model", "-m", help="Override model path"
    ),
    confidence: Optional[float] = typer.Option(
        0.2, "--confidence", help="Override confidence threshold"
    ),
    device: Optional[str] = typer.Option("auto", "--device", help="Override device"),
    batch_size: Optional[int] = typer.Option(
        16, "--batch-size", "-b", help="Override batch size"
    ),
    tile_size: Optional[int] = typer.Option(
        800, "--tile-size", help="Override tile size"
    ),
    roi_weights: Optional[str] = typer.Option(
        None, "--roi-weights", help="Override ROI weights path"
    ),
=======
>>>>>>> d010c600
    # Profiling overrides
    profile: bool = typer.Option(False, "--profile", help="Enable detailed profiling"),
    memory_profile: bool = typer.Option(
        False, "--memory-profile", help="Enable memory profiling"
    ),
    line_profile: bool = typer.Option(
        False, "--line-profile", help="Enable line-by-line profiling"
    ),
    gpu_profile: bool = typer.Option(
        False, "--gpu-profile", help="Enable GPU profiling (CUDA only)"
    ),
):
    """Detect wildlife in images using AI models."""
<<<<<<< HEAD

    log_file = str(
        ROOT / "logs" / "detect" / f"{datetime.now().strftime('%Y%m%d_%H%M%S')}.log"
    )

    setup_logging(verbose, log_file)
=======
    setup_logging()
>>>>>>> d010c600
    logger = logging.getLogger(__name__)

    try:
        # Load configuration from YAML
<<<<<<< HEAD
        if config:
            loaded_config = load_config_with_pydantic("detect", config)
            # For detect command, we need to get image directory from config or use provided images
            if images is None and hasattr(loaded_config, "images"):
                images = list(loaded_config.images)

            # Apply command-line overrides
            if model_path and hasattr(loaded_config, "model"):
                loaded_config.model.path = model_path
            if confidence is not None and hasattr(loaded_config, "model"):
                loaded_config.model.confidence_threshold = confidence
            if device and hasattr(loaded_config, "model"):
                loaded_config.model.device = device
            if batch_size and hasattr(loaded_config, "model"):
                loaded_config.model.batch_size = batch_size
            if tile_size and hasattr(loaded_config, "processing"):
                loaded_config.processing.tile_size = tile_size
            if roi_weights and hasattr(loaded_config, "roi_classifier"):
                loaded_config.roi_classifier.weights = roi_weights
            if profile and hasattr(loaded_config, "profiling"):
                loaded_config.profiling.enable = True
            if memory_profile and hasattr(loaded_config, "profiling"):
                loaded_config.profiling.memory_profile = True
            if line_profile and hasattr(loaded_config, "profiling"):
                loaded_config.profiling.line_profile = True
            if gpu_profile and hasattr(loaded_config, "profiling"):
                loaded_config.profiling.gpu_profile = True
            if output and hasattr(loaded_config, "output"):
                loaded_config.output.directory = output
            if dataset_name and hasattr(loaded_config, "output"):
                loaded_config.output.dataset_name = dataset_name

            # Convert to existing dataclasses
            pred_config = loaded_config.to_prediction_config(verbose=verbose)
            loader_config = loaded_config.to_loader_config()

            # Set output directory
            output_dir = (
                Path(loaded_config.output.directory)
                if hasattr(loaded_config, "output")
                else Path(output or "results")
            )
            dataset_name = (
                loaded_config.output.dataset_name
                if hasattr(loaded_config, "output")
                else dataset_name
            )
        else:
            # Use command-line parameters directly
            pred_config = PredictionConfig(
                model_path=model_path,
                model_type="yolo",
                confidence_threshold=confidence or 0.2,
                device=device or "auto",
                batch_size=batch_size or 32,
                tilesize=tile_size or 800,
                flight_specs=FlightSpecs(
                    sensor_height=24.0,
                    focal_length=35.0,
                    flight_height=180.0,
                ),
                roi_weights=roi_weights,
                cls_imgsz=128,
                keep_classes=["groundtruth"],
                feature_extractor_path="facebook/dinov2-with-registers-small",
                cls_label_map={0: "groundtruth", 1: "other"},
                verbose=verbose,
                nms_iou=0.5,
                overlap_ratio=0.2,
                queue_size=32,
            )

            loader_config = LoaderConfig(
                tile_size=pred_config.tilesize,
                batch_size=pred_config.batch_size,
                num_workers=0,
                flight_specs=pred_config.flight_specs,
            )

            output_dir = Path(output or "results")
=======
        loaded_config = load_config_with_pydantic("detect", config)
        if images is None:
            images = list(loaded_config.images)

        if profile:
            loaded_config.profiling.enable = True
        if memory_profile:
            loaded_config.profiling.memory_profile = True
        if line_profile:
            loaded_config.profiling.line_profile = True
        if gpu_profile:
            loaded_config.profiling.gpu_profile = True
       

        # Convert to existing dataclasses
        pred_config = loaded_config.to_prediction_config()
        loader_config = loaded_config.to_loader_config()

        # Set output directory
        output_dir = Path(loaded_config.output.directory)
        dataset_name = loaded_config.output.dataset_name

>>>>>>> d010c600

        # Determine if input is directory or file paths
        logger.info(f"Processing images: {images}")
        assert isinstance(images, list), "images must be a list"
        if len(images) == 1 and Path(images[0]).is_dir():
            image_dir = images[0]
            image_paths = None
            console.print(f"[green]Processing directory: {image_dir}[/green]")
        else:
            for image in images:
                if not Path(image).exists():
                    raise FileNotFoundError(f"Image not found: {image}")
                if not Path(image).is_file():
                    raise FileNotFoundError(f"Image is not a file: {image}")

            image_dir = None
            image_paths = images
            console.print(f"[green]Processing {len(images)} images[/green]")

        console.print(f"Prediction config: {pred_config}")
        console.print(f"Loader config: {loader_config}")

        # Create output directory
        output_dir.mkdir(parents=True, exist_ok=True)

        # Initialize detection pipeline
        if pred_config.pipeline_type == "multi":
            pipeline = MultiThreadedDetectionPipeline(
                pred_config,
                loader_config,
            )
        elif pred_config.pipeline_type == "async":
            # NEW: Support for async pipeline
            pipeline = AsyncDetectionPipeline(pred_config, loader_config)
        else:
            pipeline = DetectionPipeline(pred_config, loader_config)

        save_path = None
        if output_dir:
            save_path = str(output_dir / "results.json")

        # Determine profiling settings from config or command line
        profiling_enabled = (
            loaded_config.profiling.enable
            if config and hasattr(loaded_config, "profiling")
            else profile
        )
        memory_profiling_enabled = (
            loaded_config.profiling.memory_profile
            if config and hasattr(loaded_config, "profiling")
            else memory_profile
        )
        line_profiling_enabled = (
            loaded_config.profiling.line_profile
            if config and hasattr(loaded_config, "profiling")
            else line_profile
        )
        gpu_profiling_enabled = (
            loaded_config.profiling.gpu_profile
            if config and hasattr(loaded_config, "profiling")
            else gpu_profile
        )

        profiling_dir = Path(log_file).parent / f"{Path(log_file).stem}_profiling"
        profiling_dir.mkdir(parents=True, exist_ok=True)

        with profile_command(
            output_dir=profiling_dir,
            profile=profiling_enabled,
            memory_profile=memory_profiling_enabled,
            line_profile=line_profiling_enabled,
            gpu_profile=gpu_profiling_enabled,
        ) as profiler:
            # Run pipeline with profiling
            if pred_config.pipeline_type == "async":

                async def run_async_detection():
                    return await pipeline.run_detection_async(
                        image_paths=image_paths,
                        image_dir=image_dir,
                        save_path=save_path,
                    )

                drone_images = asyncio.run(run_async_detection())
            else:
                # Use line profiling if enabled
                if line_profiling_enabled:
                    drone_images = profiler.profile_function(
                        pipeline.run_detection,
                        image_paths=image_paths,
                        image_dir=image_dir,
                        save_path=save_path,
                    )
                else:
                    drone_images = pipeline.run_detection(
                        image_paths=image_paths,
                        image_dir=image_dir,
                        save_path=save_path,
                    )

        if dataset_name:
            fo_manager = FiftyOneManager(dataset_name, persistent=True)
            fo_manager.add_drone_images(drone_images)
            fo_manager.save_dataset()

            try:
                annot_key = f"{dataset_name}_review"
                fo_manager.send_predictions_to_labelstudio(
                    annot_key, dotenv_path=str(Path(ROOT) / ".env")
                )
                logger.info(
                    f"Exported FiftyOne dataset to LabelStudio with annot_key: {annot_key}"
                )
            except Exception as e:
                logger.error(f"Error exporting to LabelStudio: {e}")
                console.print(f"[red]Error exporting to LabelStudio: {e}[/red]")

<<<<<<< HEAD
=======
        if loaded_config.profiling.gpu_profile and torch.cuda.is_available():
            print(
                f"GPU Memory Peak: {torch.cuda.max_memory_allocated() / 1024**3:.2f} GB"
            )
            print(
                f"GPU Memory Current: {torch.cuda.memory_allocated() / 1024**3:.2f} GB"
            )

        if loaded_config.profiling.line_profile and "line_profiler" in locals():
            line_profiler.disable_by_count()
            line_profiler.print_stats()
            if output_dir:
                line_profile_path = Path(output_dir) / "line_profile_results.txt"
                with open(line_profile_path, "w") as f:
                    line_profiler.print_stats(stream=f)
                print(f"Line profile saved to: {line_profile_path}")

        if loaded_config.profiling.enable:
            # Disable profiler and save results
            profiler.disable()
            stats = pstats.Stats(profiler)

            # Save profiling results
            profile_path = (
                Path(output_dir) / "profile_results.prof"
                if output_dir
                else Path("profile_results.prof")
            )
            stats.dump_stats(str(profile_path))

            # Print top 20 functions by cumulative time
            print("\n=== PROFILING RESULTS ===")
            stats.sort_stats("cumulative")
            stats.print_stats(20)
            print(f"Detailed profile saved to: {profile_path}")
            print(
                "To view with snakeviz: pip install snakeviz && snakeviz", profile_path
            )

        end_time = time.time()

        # Log timing information
        execution_time = end_time - start_time
        logger.info(f"Detection pipeline execution time: {execution_time:.2f} seconds")
        print(f"Detection completed in {execution_time:.2f} seconds")

>>>>>>> d010c600
        # Display results
        try:
            display_results(drone_images, output_dir)
        except Exception as e:
            console.print(f"[red]Error displaying results: {e}[/red]")

        console.print(f"[bold green]Detection completed successfully![/bold green]")

    except Exception as e:
        console.print(f"[red]Error during detection: {e}[/red]")
        console.print(traceback.format_exc())


@app.command()
def census(
    config: Optional[str] = typer.Option(
        None, "--config", "-c", help="Path to YAML configuration file"
    ),
    # Profiling overrides
    profile: bool = typer.Option(False, "--profile", help="Enable detailed profiling"),
    memory_profile: bool = typer.Option(
        False, "--memory-profile", help="Enable memory profiling"
    ),
    line_profile: bool = typer.Option(
        False, "--line-profile", help="Enable line-by-line profiling"
    ),
    gpu_profile: bool = typer.Option(
        False, "--gpu-profile", help="Enable GPU profiling (CUDA only)"
    ),
):
    """Run wildlife census campaign with enhanced analysis."""

    try:
        # Load configuration from YAML
        loaded_config = load_config_with_pydantic("census", config)
        campaign_id = loaded_config.campaign.id
        images = loaded_config.detection.images

        if profile:
            loaded_config.detection.profiling.enable = True
        if memory_profile:
            loaded_config.detection.profiling.memory_profile = True
        if line_profile:
            loaded_config.detection.profiling.line_profile = True
        if gpu_profile:
            loaded_config.detection.profiling.gpu_profile = True
        

        # Convert to existing dataclasses
        pred_config = loaded_config.detection.to_prediction_config()
        loader_config = loaded_config.detection.to_loader_config()

        # Set campaign metadata
        campaign_metadata = {
            "pilot_info": {
                "name": loaded_config.campaign.pilot_name,
                "experience": "Unknown",
            },
            "weather_conditions": {},
            "mission_objectives": ["wildlife_survey"],
            "target_species": loaded_config.campaign.target_species,
            "flight_parameters": vars(
                loaded_config.detection.flight_specs.to_flight_specs()
            ),
            "equipment_info": {},
        }

        # Set output directory
        output_dir = loaded_config.export.output_directory
        export_to_fiftyone = loaded_config.export.to_fiftyone

        console.print(
            f"[bold green]Starting Wildlife Census Campaign: {campaign_id}[/bold green]"
        )

<<<<<<< HEAD
        log_file = str(
            ROOT
            / "logs"
            / "census"
            / f"{campaign_id}_{datetime.now().strftime('%Y%m%d_%H%M%S')}.log"
        )

        setup_logging(verbose, log_file)
=======
        setup_logging(
            loaded_config.logging.verbose,
            log_file=str(
                ROOT
                / "logs"
                / "census"
                / f"{campaign_id}_{datetime.now().strftime('%Y%m%d_%H%M%S')}.log"
            ),
        )
>>>>>>> d010c600

        if not torch.cuda.is_available():
            console.print(
                f"[bold red]CUDA is not available. It will be very slow...[/bold red]"
            )
        else:
            console.print(f"[bold green]CUDA is available...[/bold green]")

        # Determine if input is directory or file paths
        assert isinstance(images, list), f"images must be a list. Received: {images}"
        if len(images) == 1 and Path(images[0]).is_dir():
            image_dir = images[0]
            image_paths = get_images_paths(image_dir)
            console.print(f"[green]Processing directory: {image_dir}[/green]")
        else:
            image_dir = None
            image_paths = images
            console.print(f"[green]Processing {len(images)} images[/green]")

        # Create campaign configuration
        campaign_config = CampaignConfig(
            campaign_id=campaign_id,
            loader_config=loader_config,
            prediction_config=pred_config,
            metadata=campaign_metadata,
            fiftyone_dataset_name=f"campaign_{campaign_id}",
        )

        console.print(f"[bold green]Campaign configuration:[/bold green]")
        console.print(campaign_config)

        # Initialize campaign manager
        campaign_manager = CampaignManager(campaign_config)

        # Determine profiling settings from config or command line
        if config and hasattr(loaded_config, "profiling"):
            profiling_enabled = loaded_config.profiling.enable
            memory_profiling_enabled = loaded_config.profiling.memory_profile
            line_profiling_enabled = loaded_config.profiling.line_profile
            gpu_profiling_enabled = loaded_config.profiling.gpu_profile
        else:
            # Use command-line parameters directly
            profiling_enabled = profile
            memory_profiling_enabled = memory_profile
            line_profiling_enabled = line_profile
            gpu_profiling_enabled = gpu_profile

        profiling_dir = Path(log_file).parent / f"{Path(log_file).stem}_profiling"
        profiling_dir.mkdir(parents=True, exist_ok=True)

        with profile_command(
            output_dir=profiling_dir,
            profile=profiling_enabled,
            memory_profile=memory_profiling_enabled,
            line_profile=line_profiling_enabled,
            gpu_profile=gpu_profiling_enabled,
        ) as profiler:
            # Run campaign with profiling
            if line_profiling_enabled:
                results = profiler.profile_function(
                    campaign_manager.run_complete_campaign,
                    image_paths=image_paths,
                    output_dir=output_dir,
                    export_to_fiftyone=export_to_fiftyone,
                )
            else:
                results = campaign_manager.run_complete_campaign(
                    image_paths=image_paths,
                    output_dir=output_dir,
                    export_to_fiftyone=export_to_fiftyone,
                )

        # Display results
        display_census_results(
            campaign_manager.census_manager,
            results["statistics"],
        )

        console.print(
            f"[bold green]Census campaign completed successfully![/bold green]"
        )

    except Exception:
        console.print(f"[red]Error: {traceback.format_exc()}[/red]")
        raise typer.Exit(1)


@app.command()
def analyze(
    results_path: str = typer.Argument(..., help="Path to detection results"),
    output_dir: str = typer.Option(
        "analysis", "--output", "-o", help="Output directory for analysis"
    ),
    verbose: bool = typer.Option(False, "--verbose", "-v", help="Verbose logging"),
):
    """Analyze detection results with geographic and statistical analysis."""
    setup_logging(verbose)
    logger = logging.getLogger(__name__)

    try:
        results_path_obj = Path(results_path)
        if not results_path_obj.exists():
            console.print(f"[red]Results file not found: {results_path}[/red]")
            raise typer.Exit(1)

        console.print(f"[green]Analyzing results from: {results_path}[/green]")

        # Load results
        with open(results_path_obj, "r") as f:
            results = json.load(f)

        # Create output directory
        output_dir_obj = Path(output_dir)
        output_dir_obj.mkdir(parents=True, exist_ok=True)

        # Analyze results
        analysis_results = analyze_detection_results(results)
        display_analysis_results(analysis_results)

        # Export analysis report
        export_analysis_report(analysis_results, output_dir)

        console.print(
            f"[bold green]Analysis completed! Results saved to: {output_dir}[/bold green]"
        )

    except Exception as e:
        console.print(f"[red]Error: {e}[/red]")
        logger.error(f"Analysis failed: {e}")
        raise typer.Exit(1)<|MERGE_RESOLUTION|>--- conflicted
+++ resolved
@@ -14,24 +14,6 @@
 import typer
 from rich.console import Console
 
-<<<<<<< HEAD
-from wildetect.cli.utils import (
-=======
-from ...core.campaign_manager import CampaignConfig, CampaignManager
-from ...core.config import ROOT
-from ...core.config_loader import load_config_from_yaml, load_config_with_pydantic
-from ...core.data.utils import get_images_paths
-from ...core.detection_pipeline import DetectionPipeline, MultiThreadedDetectionPipeline
-from ...core.visualization.fiftyone_manager import FiftyOneManager
-from ..utils import (
->>>>>>> d010c600
-    analyze_detection_results,
-    display_analysis_results,
-    display_census_results,
-    display_results,
-    export_analysis_report,
-    setup_logging,
-)
 from wildetect.core.campaign_manager import CampaignConfig, CampaignManager
 from wildetect.core.config_loader import load_config_with_pydantic
 from wildetect.core.config_models import FlightSpecs, LoaderConfig, PredictionConfig
@@ -45,6 +27,21 @@
 from wildetect.utils.profiler import profile_command
 from wildetect.utils.utils import ROOT
 
+from ...core.campaign_manager import CampaignConfig, CampaignManager
+from ...core.config import ROOT
+from ...core.config_loader import load_config_from_yaml, load_config_with_pydantic
+from ...core.data.utils import get_images_paths
+from ...core.detection_pipeline import DetectionPipeline, MultiThreadedDetectionPipeline
+from ...core.visualization.fiftyone_manager import FiftyOneManager
+from ..utils import (
+    analyze_detection_results,
+    display_analysis_results,
+    display_census_results,
+    display_results,
+    export_analysis_report,
+    setup_logging,
+)
+
 app = typer.Typer()
 console = Console()
 
@@ -57,36 +54,6 @@
     config: Optional[str] = typer.Option(
         None, "--config", "-c", help="Path to YAML configuration file"
     ),
-<<<<<<< HEAD
-    output: Optional[str] = typer.Option(
-        None, "--output", "-o", help="Override output directory"
-    ),
-    verbose: bool = typer.Option(False, "--verbose", "-v", help="Verbose logging"),
-    dataset_name: Optional[str] = typer.Option(
-        None,
-        "--dataset",
-        "-d",
-        help="Name of the FiftyOne dataset to save detections to",
-    ),
-    # Essential overrides
-    model_path: Optional[str] = typer.Option(
-        None, "--model", "-m", help="Override model path"
-    ),
-    confidence: Optional[float] = typer.Option(
-        0.2, "--confidence", help="Override confidence threshold"
-    ),
-    device: Optional[str] = typer.Option("auto", "--device", help="Override device"),
-    batch_size: Optional[int] = typer.Option(
-        16, "--batch-size", "-b", help="Override batch size"
-    ),
-    tile_size: Optional[int] = typer.Option(
-        800, "--tile-size", help="Override tile size"
-    ),
-    roi_weights: Optional[str] = typer.Option(
-        None, "--roi-weights", help="Override ROI weights path"
-    ),
-=======
->>>>>>> d010c600
     # Profiling overrides
     profile: bool = typer.Option(False, "--profile", help="Enable detailed profiling"),
     memory_profile: bool = typer.Option(
@@ -100,102 +67,16 @@
     ),
 ):
     """Detect wildlife in images using AI models."""
-<<<<<<< HEAD
+    setup_logging()
+    logger = logging.getLogger(__name__)
 
     log_file = str(
         ROOT / "logs" / "detect" / f"{datetime.now().strftime('%Y%m%d_%H%M%S')}.log"
     )
-
-    setup_logging(verbose, log_file)
-=======
-    setup_logging()
->>>>>>> d010c600
-    logger = logging.getLogger(__name__)
+    setup_logging(log_file)
 
     try:
         # Load configuration from YAML
-<<<<<<< HEAD
-        if config:
-            loaded_config = load_config_with_pydantic("detect", config)
-            # For detect command, we need to get image directory from config or use provided images
-            if images is None and hasattr(loaded_config, "images"):
-                images = list(loaded_config.images)
-
-            # Apply command-line overrides
-            if model_path and hasattr(loaded_config, "model"):
-                loaded_config.model.path = model_path
-            if confidence is not None and hasattr(loaded_config, "model"):
-                loaded_config.model.confidence_threshold = confidence
-            if device and hasattr(loaded_config, "model"):
-                loaded_config.model.device = device
-            if batch_size and hasattr(loaded_config, "model"):
-                loaded_config.model.batch_size = batch_size
-            if tile_size and hasattr(loaded_config, "processing"):
-                loaded_config.processing.tile_size = tile_size
-            if roi_weights and hasattr(loaded_config, "roi_classifier"):
-                loaded_config.roi_classifier.weights = roi_weights
-            if profile and hasattr(loaded_config, "profiling"):
-                loaded_config.profiling.enable = True
-            if memory_profile and hasattr(loaded_config, "profiling"):
-                loaded_config.profiling.memory_profile = True
-            if line_profile and hasattr(loaded_config, "profiling"):
-                loaded_config.profiling.line_profile = True
-            if gpu_profile and hasattr(loaded_config, "profiling"):
-                loaded_config.profiling.gpu_profile = True
-            if output and hasattr(loaded_config, "output"):
-                loaded_config.output.directory = output
-            if dataset_name and hasattr(loaded_config, "output"):
-                loaded_config.output.dataset_name = dataset_name
-
-            # Convert to existing dataclasses
-            pred_config = loaded_config.to_prediction_config(verbose=verbose)
-            loader_config = loaded_config.to_loader_config()
-
-            # Set output directory
-            output_dir = (
-                Path(loaded_config.output.directory)
-                if hasattr(loaded_config, "output")
-                else Path(output or "results")
-            )
-            dataset_name = (
-                loaded_config.output.dataset_name
-                if hasattr(loaded_config, "output")
-                else dataset_name
-            )
-        else:
-            # Use command-line parameters directly
-            pred_config = PredictionConfig(
-                model_path=model_path,
-                model_type="yolo",
-                confidence_threshold=confidence or 0.2,
-                device=device or "auto",
-                batch_size=batch_size or 32,
-                tilesize=tile_size or 800,
-                flight_specs=FlightSpecs(
-                    sensor_height=24.0,
-                    focal_length=35.0,
-                    flight_height=180.0,
-                ),
-                roi_weights=roi_weights,
-                cls_imgsz=128,
-                keep_classes=["groundtruth"],
-                feature_extractor_path="facebook/dinov2-with-registers-small",
-                cls_label_map={0: "groundtruth", 1: "other"},
-                verbose=verbose,
-                nms_iou=0.5,
-                overlap_ratio=0.2,
-                queue_size=32,
-            )
-
-            loader_config = LoaderConfig(
-                tile_size=pred_config.tilesize,
-                batch_size=pred_config.batch_size,
-                num_workers=0,
-                flight_specs=pred_config.flight_specs,
-            )
-
-            output_dir = Path(output or "results")
-=======
         loaded_config = load_config_with_pydantic("detect", config)
         if images is None:
             images = list(loaded_config.images)
@@ -208,7 +89,6 @@
             loaded_config.profiling.line_profile = True
         if gpu_profile:
             loaded_config.profiling.gpu_profile = True
-       
 
         # Convert to existing dataclasses
         pred_config = loaded_config.to_prediction_config()
@@ -217,8 +97,6 @@
         # Set output directory
         output_dir = Path(loaded_config.output.directory)
         dataset_name = loaded_config.output.dataset_name
-
->>>>>>> d010c600
 
         # Determine if input is directory or file paths
         logger.info(f"Processing images: {images}")
@@ -336,8 +214,6 @@
                 logger.error(f"Error exporting to LabelStudio: {e}")
                 console.print(f"[red]Error exporting to LabelStudio: {e}[/red]")
 
-<<<<<<< HEAD
-=======
         if loaded_config.profiling.gpu_profile and torch.cuda.is_available():
             print(
                 f"GPU Memory Peak: {torch.cuda.max_memory_allocated() / 1024**3:.2f} GB"
@@ -346,45 +222,6 @@
                 f"GPU Memory Current: {torch.cuda.memory_allocated() / 1024**3:.2f} GB"
             )
 
-        if loaded_config.profiling.line_profile and "line_profiler" in locals():
-            line_profiler.disable_by_count()
-            line_profiler.print_stats()
-            if output_dir:
-                line_profile_path = Path(output_dir) / "line_profile_results.txt"
-                with open(line_profile_path, "w") as f:
-                    line_profiler.print_stats(stream=f)
-                print(f"Line profile saved to: {line_profile_path}")
-
-        if loaded_config.profiling.enable:
-            # Disable profiler and save results
-            profiler.disable()
-            stats = pstats.Stats(profiler)
-
-            # Save profiling results
-            profile_path = (
-                Path(output_dir) / "profile_results.prof"
-                if output_dir
-                else Path("profile_results.prof")
-            )
-            stats.dump_stats(str(profile_path))
-
-            # Print top 20 functions by cumulative time
-            print("\n=== PROFILING RESULTS ===")
-            stats.sort_stats("cumulative")
-            stats.print_stats(20)
-            print(f"Detailed profile saved to: {profile_path}")
-            print(
-                "To view with snakeviz: pip install snakeviz && snakeviz", profile_path
-            )
-
-        end_time = time.time()
-
-        # Log timing information
-        execution_time = end_time - start_time
-        logger.info(f"Detection pipeline execution time: {execution_time:.2f} seconds")
-        print(f"Detection completed in {execution_time:.2f} seconds")
-
->>>>>>> d010c600
         # Display results
         try:
             display_results(drone_images, output_dir)
@@ -431,7 +268,6 @@
             loaded_config.detection.profiling.line_profile = True
         if gpu_profile:
             loaded_config.detection.profiling.gpu_profile = True
-        
 
         # Convert to existing dataclasses
         pred_config = loaded_config.detection.to_prediction_config()
@@ -460,7 +296,6 @@
             f"[bold green]Starting Wildlife Census Campaign: {campaign_id}[/bold green]"
         )
 
-<<<<<<< HEAD
         log_file = str(
             ROOT
             / "logs"
@@ -468,18 +303,10 @@
             / f"{campaign_id}_{datetime.now().strftime('%Y%m%d_%H%M%S')}.log"
         )
 
-        setup_logging(verbose, log_file)
-=======
         setup_logging(
             loaded_config.logging.verbose,
-            log_file=str(
-                ROOT
-                / "logs"
-                / "census"
-                / f"{campaign_id}_{datetime.now().strftime('%Y%m%d_%H%M%S')}.log"
-            ),
-        )
->>>>>>> d010c600
+            log_file=log_file,
+        )
 
         if not torch.cuda.is_available():
             console.print(
