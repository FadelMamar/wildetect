call cd /d "%~dp0" && cd ..


<<<<<<< HEAD
call set "model_path=D:\PhD\workspace\wildetect\models\labeler\9\artifacts\best.pt"
call set "roi_weights_path=D:\PhD\workspace\wildetect\models\classifier\2\artifacts\best.ckpt-v6.torchscript"
@REM call set "inference_service_url=http://localhost:4141/predict"
call set IMAGE_DIR="D:\PhD\Data per camp\Dry season\Kapiri\Farm\DJI_202310040946_001_KapiriFarm1"
@REM --inference-service-url %inference_service_url%^

call uv run wildetect detect %IMAGE_DIR%^
  --model %model_path%^
  --output "results"^
  --device "auto"^
  --roi-weights %roi_weights_path%^
  --pipeline-type "single" --queue-size 128 ^
  --overlap-ratio 0.2^
  --batch-size 32^
  --tile-size 800^
  --cls-imgsz 128^
  --sensor-height 24.0^
  --focal-length 35.0^
  --flight-height 180.0^
=======
call wildetect detection detect  -c config/detection.yaml -m weights\best.pt ^
                                 --roi-weights weights\roi_classifier.torchscript ^
>>>>>>> 67a454bb

call pause

  
@REM --profile --gpu-profile<|MERGE_RESOLUTION|>--- conflicted
+++ resolved
@@ -1,30 +1,8 @@
 call cd /d "%~dp0" && cd ..
 
 
-<<<<<<< HEAD
-call set "model_path=D:\PhD\workspace\wildetect\models\labeler\9\artifacts\best.pt"
-call set "roi_weights_path=D:\PhD\workspace\wildetect\models\classifier\2\artifacts\best.ckpt-v6.torchscript"
-@REM call set "inference_service_url=http://localhost:4141/predict"
-call set IMAGE_DIR="D:\PhD\Data per camp\Dry season\Kapiri\Farm\DJI_202310040946_001_KapiriFarm1"
-@REM --inference-service-url %inference_service_url%^
-
-call uv run wildetect detect %IMAGE_DIR%^
-  --model %model_path%^
-  --output "results"^
-  --device "auto"^
-  --roi-weights %roi_weights_path%^
-  --pipeline-type "single" --queue-size 128 ^
-  --overlap-ratio 0.2^
-  --batch-size 32^
-  --tile-size 800^
-  --cls-imgsz 128^
-  --sensor-height 24.0^
-  --focal-length 35.0^
-  --flight-height 180.0^
-=======
 call wildetect detection detect  -c config/detection.yaml -m weights\best.pt ^
                                  --roi-weights weights\roi_classifier.torchscript ^
->>>>>>> 67a454bb
 
 call pause
 
