--- conflicted
+++ resolved
@@ -4,10 +4,4 @@
 
 call uv run --env-file .env wildetect detection detect  -c config/detection.yaml
 
-<<<<<<< HEAD
-call pause
-=======
-call pause
-  
-@REM --profile --gpu-profile
->>>>>>> 167dc3ed
+call pause