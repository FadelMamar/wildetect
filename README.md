<div align="center">
  <img src="assets/image.png" alt="PoC"/>
</div>

# WildDetect

WildDetect is a powerful wildlife detection and **census system** for aerial imagery. It helps conservationists, researchers, and organizations analyze wildlife populations, generate **geographic visualizations**, and produce actionable reports—all with easy-to-use command-line tools.

## Features
- **Multi-species detection** (YOLO-based, optimized for aerial images)
- **Batch processing** of large image datasets
- **Geographic analysis**: GPS mapping, coverage, and flight path analysis
- **Population statistics**: species counts, density, and trends
- **Interactive maps** and visualizations
- **Comprehensive reporting** (JSON, CSV)

## Installation
```bash
# Clone the repository
git clone https://github.com/your-org/wildetect.git
cd wildetect

# Install dependencies
uv sync
<<<<<<< HEAD

# Install CUDA-compatible PyTorch (if CUDA is available)
uv run scripts/install_cuda.py

# Verify installation
uv run python -m wildetect.cli info
```

### CUDA Support

For optimal performance on GPU-enabled systems, install CUDA-compatible PyTorch:

```bash
# Auto-detect and install CUDA PyTorch
uv run python -m wildetect.cli install-cuda

# Install specific CUDA version
uv run python -m wildetect.cli install-cuda --cuda-version 121

# Force CPU-only installation
uv run python -m wildetect.cli install-cuda --cpu-only

# Or use the standalone script
uv run scripts/install_cuda.py
=======
>>>>>>> c5726a9d
```

## Quick Start
Detect wildlife in images:
```bash
<<<<<<< HEAD
# Detect wildlife in images
uv run python -m wildetect.cli detect /path/to/images --model model.pt --output results/
```

### Wildlife Census Campaign
```bash
# Run comprehensive census
uv run python -m wildetect.cli census campaign_2024 /path/to/images \
  --model model.pt \
  --pilot "John Doe" \
  --species elephant giraffe zebra \
  --output campaign_results/
```

### Analysis & Visualization
```bash
# Analyze detection results
uv run python -m wildetect.cli analyze results.json --output analysis/ --map

# Create geographic visualizations
uv run python -m wildetect.cli visualize results.json --output maps/ --map
=======
wildetect detect /path/to/images --model model.pt --output results/
```
Run a census campaign:
```bash
wildetect census campaign_2024 /path/to/images --model model.pt --output campaign_results/
>>>>>>> c5726a9d
```

## Main CLI Commands
- `detect` – Run wildlife detection on images
- `census` – Orchestrate a full wildlife census campaign
- `analyze` – Post-process and analyze detection results
- `visualize` – Create interactive geographic visualizations
- `info` – Show system and environment info

For all options, run:
```bash
wildetect --help
```

## 🐾 WildDetect Command-Line Interface (CLI)

WildDetect provides a powerful and flexible command-line interface (CLI) built with [Typer](https://typer.tiangolo.com/), making it easy to run wildlife detection, census campaigns, analysis, visualization, and more—all from your terminal.

### How to Use

After installing WildDetect, simply run:

```bash
wildetect [COMMAND] [OPTIONS]
```

<<<<<<< HEAD
### `install-cuda` - Install CUDA Support
```bash
uv run python -m wildetect.cli install-cuda [OPTIONS]

Options:
  --cuda-version, -c TEXT  Specific CUDA version (118, 121)
  --cpu-only               Force CPU-only installation
  --verbose, -v            Verbose logging
```

## 🔬 Wildlife Census Features

### Campaign Management
- **Metadata Tracking**: Flight dates, pilot info, equipment details
- **Species Targeting**: Configurable target species lists
- **Mission Objectives**: Survey type and conservation goals
- **Quality Control**: Confidence thresholds and validation

### Geographic Analysis
- **GPS Processing**: Coordinate extraction and validation
- **Coverage Mapping**: Area calculation and overlap detection
- **Flight Path Analysis**: Survey efficiency metrics
- **Interactive Maps**: Folium-based visualizations

### Population Statistics
- **Species Counts**: Per-species detection tallies
- **Density Estimation**: Population density calculations
- **Distribution Mapping**: Geographic species distribution
- **Trend Analysis**: Temporal population changes

### Conservation Applications
- **Protected Area Monitoring**: Regular population surveys
- **Wildlife Corridor Assessment**: Connectivity analysis
- **Threat Assessment**: Population decline detection
- **Habitat Suitability**: Environmental factor analysis

## 📊 Output Formats

### Detection Results
```json
{
  "image_path": "sample.jpg",
  "total_detections": 5,
  "class_counts": {"elephant": 2, "giraffe": 3},
  "confidence_scores": [0.85, 0.92, 0.78, 0.88, 0.91],
  "geographic_bounds": {
    "min_lat": -1.234567,
    "max_lat": -1.234000,
    "min_lon": 36.789000,
    "max_lon": 36.789567
  }
}
```
=======
You can always see all available commands and options with:
>>>>>>> c5726a9d

```bash
wildetect --help
```

### Main Commands

- **detect**  
  Run wildlife detection on images or directories of images.
  ```bash
  wildetect detect /path/to/images --model model.pt --output results/
  ```
  Options include model type, confidence threshold, device (CPU/GPU), batch size, tiling, and more.

- **census**  
  Orchestrate a full wildlife census campaign, including detection, statistics, and reporting.
  ```bash
  wildetect census campaign_2024 /path/to/images --model model.pt --output campaign_results/
  ```
  Supports campaign metadata, pilot info, target species, and advanced analysis.

- **analyze**  
  Analyze detection results for statistics and insights.
  ```bash
  wildetect analyze results.json --output analysis/
  ```

- **visualize**  
  Create interactive geographic maps and visualizations from detection results.
  ```bash
  wildetect visualize results.json --output maps/
  ```

- **info**  
  Display system and environment information, including dependencies and hardware support.
  ```bash
  wildetect info
  ```

- **ui**  
  Launch the WildDetect web interface (Streamlit-based) for interactive exploration.
  ```bash
  wildetect ui
  ```

- **fiftyone**  
  Manage [FiftyOne](https://voxel51.com/docs/fiftyone/) datasets: launch the app, get info, or export data.
  ```bash
  wildetect fiftyone --action launch
  wildetect fiftyone --action info --dataset my_dataset
  wildetect fiftyone --action export --format coco --output export_dir/
  ```

- **clear-results**  
  Delete all detection results in a specified directory (with confirmation).

### General CLI Features

- **Rich Output**: Uses [rich](https://rich.readthedocs.io/) for beautiful tables, progress bars, and colored logs.
- **Flexible Input**: Accepts both individual image files and directories.
- **Advanced Options**: Fine-tune detection, tiling, device selection, and more.
- **Batch Processing**: Efficiently processes large datasets.
- **Integration**: Seamless export to FiftyOne, JSON, and CSV formats.
- **Help for Every Command**: Use `wildetect [COMMAND] --help` for detailed options.

## Configuration
Edit YAML files in `config/` to adjust model, detection, or system settings. See example configs for details.

## Contributing
Contributions are welcome! Please fork the repo, create a feature branch, and submit a pull request. See the full README for details.

## License
MIT License. See [LICENSE](LICENSE) for details. <|MERGE_RESOLUTION|>--- conflicted
+++ resolved
@@ -22,67 +22,16 @@
 
 # Install dependencies
 uv sync
-<<<<<<< HEAD
-
-# Install CUDA-compatible PyTorch (if CUDA is available)
-uv run scripts/install_cuda.py
-
-# Verify installation
-uv run python -m wildetect.cli info
-```
-
-### CUDA Support
-
-For optimal performance on GPU-enabled systems, install CUDA-compatible PyTorch:
-
-```bash
-# Auto-detect and install CUDA PyTorch
-uv run python -m wildetect.cli install-cuda
-
-# Install specific CUDA version
-uv run python -m wildetect.cli install-cuda --cuda-version 121
-
-# Force CPU-only installation
-uv run python -m wildetect.cli install-cuda --cpu-only
-
-# Or use the standalone script
-uv run scripts/install_cuda.py
-=======
->>>>>>> c5726a9d
 ```
 
 ## Quick Start
 Detect wildlife in images:
 ```bash
-<<<<<<< HEAD
-# Detect wildlife in images
-uv run python -m wildetect.cli detect /path/to/images --model model.pt --output results/
-```
-
-### Wildlife Census Campaign
-```bash
-# Run comprehensive census
-uv run python -m wildetect.cli census campaign_2024 /path/to/images \
-  --model model.pt \
-  --pilot "John Doe" \
-  --species elephant giraffe zebra \
-  --output campaign_results/
-```
-
-### Analysis & Visualization
-```bash
-# Analyze detection results
-uv run python -m wildetect.cli analyze results.json --output analysis/ --map
-
-# Create geographic visualizations
-uv run python -m wildetect.cli visualize results.json --output maps/ --map
-=======
 wildetect detect /path/to/images --model model.pt --output results/
 ```
 Run a census campaign:
 ```bash
 wildetect census campaign_2024 /path/to/images --model model.pt --output campaign_results/
->>>>>>> c5726a9d
 ```
 
 ## Main CLI Commands
@@ -109,63 +58,7 @@
 wildetect [COMMAND] [OPTIONS]
 ```
 
-<<<<<<< HEAD
-### `install-cuda` - Install CUDA Support
-```bash
-uv run python -m wildetect.cli install-cuda [OPTIONS]
-
-Options:
-  --cuda-version, -c TEXT  Specific CUDA version (118, 121)
-  --cpu-only               Force CPU-only installation
-  --verbose, -v            Verbose logging
-```
-
-## 🔬 Wildlife Census Features
-
-### Campaign Management
-- **Metadata Tracking**: Flight dates, pilot info, equipment details
-- **Species Targeting**: Configurable target species lists
-- **Mission Objectives**: Survey type and conservation goals
-- **Quality Control**: Confidence thresholds and validation
-
-### Geographic Analysis
-- **GPS Processing**: Coordinate extraction and validation
-- **Coverage Mapping**: Area calculation and overlap detection
-- **Flight Path Analysis**: Survey efficiency metrics
-- **Interactive Maps**: Folium-based visualizations
-
-### Population Statistics
-- **Species Counts**: Per-species detection tallies
-- **Density Estimation**: Population density calculations
-- **Distribution Mapping**: Geographic species distribution
-- **Trend Analysis**: Temporal population changes
-
-### Conservation Applications
-- **Protected Area Monitoring**: Regular population surveys
-- **Wildlife Corridor Assessment**: Connectivity analysis
-- **Threat Assessment**: Population decline detection
-- **Habitat Suitability**: Environmental factor analysis
-
-## 📊 Output Formats
-
-### Detection Results
-```json
-{
-  "image_path": "sample.jpg",
-  "total_detections": 5,
-  "class_counts": {"elephant": 2, "giraffe": 3},
-  "confidence_scores": [0.85, 0.92, 0.78, 0.88, 0.91],
-  "geographic_bounds": {
-    "min_lat": -1.234567,
-    "max_lat": -1.234000,
-    "min_lon": 36.789000,
-    "max_lon": 36.789567
-  }
-}
-```
-=======
 You can always see all available commands and options with:
->>>>>>> c5726a9d
 
 ```bash
 wildetect --help
