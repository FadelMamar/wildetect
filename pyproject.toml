--- conflicted
+++ resolved
@@ -46,12 +46,9 @@
     "omegaconf>=2.3.0",
     "pydantic>=2.11.7",
     "pydantic-settings>=2.10.1",
-<<<<<<< HEAD
     "aiohttp>=3.12.15",
     "tenacity>=9.1.2",
-=======
     "supervision>=0.26.1",
->>>>>>> d010c600
 ]
 
 [tool.ruff]
